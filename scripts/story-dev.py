--- conflicted
+++ resolved
@@ -9,7 +9,6 @@
 import sys
 from pathlib import Path
 from datetime import datetime
-from typing import Optional
 
 # Base directory
 BASE_DIR = Path(__file__).parent.parent
@@ -37,12 +36,9 @@
                 print(f"   - {story.stem}")
             return False
 
-<<<<<<< HEAD
         # Load story
         story_file.read_text()
 
-=======
->>>>>>> f0fb905d
         # Find corresponding task
         task_id = self._find_task_for_story(story_id)
         if not task_id:
@@ -72,7 +68,7 @@
 
         return True
 
-    def list_stories(self, status: Optional[str] = None):
+    def list_stories(self, status: str = None):
         """List available stories"""
         print("\n📚 Available Stories")
         print("=" * 80)
@@ -270,7 +266,7 @@
 
     # Helper methods
 
-    def _find_task_for_story(self, story_id: str) -> Optional[str]:
+    def _find_task_for_story(self, story_id: str) -> str:
         """Find corresponding task ID for a story"""
         registry_file = self.agent_system / "registry" / "stories.json"
         if not registry_file.exists():
