"""
Paper Trading Performance Tracker

Tracks and analyzes paper trading performance with comprehensive metrics.

Key Metrics:
- Win rate and profit factor
- Average win/loss and risk-reward ratio
- Maximum drawdown
- Sharpe ratio (annualized)
- Daily P&L tracking
- Trade frequency and holding periods

Author: Implementation Specialist (Sprint 2 Stream B)
Date: 2025-10-29
"""

import logging
<<<<<<< HEAD
from datetime import date
from decimal import Decimal
from typing import Dict, List, Optional, Any
from collections import defaultdict
=======
>>>>>>> f0fb905d
import statistics
from collections import defaultdict
from datetime import date
from decimal import Decimal
from typing import Any, Dict, List, Optional

logger = logging.getLogger(__name__)


class PaperTradingPerformanceTracker:
    """
    Performance tracker for paper trading

    Tracks all trades and calculates comprehensive performance metrics.

    Attributes:
        trades: List of all executed trades
        daily_pnl: Dictionary of P&L by date
        metrics: Current performance metrics
        equity_curve: Historical equity values
    """

    def __init__(self):
        """Initialize performance tracker"""
        self.trades: List[Dict[str, Any]] = []
        self.daily_pnl: Dict[date, Decimal] = defaultdict(lambda: Decimal("0"))
        self.equity_curve: List[Dict[str, Any]] = []

        self.metrics = {
            "total_trades": 0,
            "winning_trades": 0,
            "losing_trades": 0,
            "breakeven_trades": 0,
            "total_pnl": Decimal("0"),
            "total_fees": Decimal("0"),
            "win_rate": Decimal("0"),
            "avg_win": Decimal("0"),
            "avg_loss": Decimal("0"),
            "largest_win": Decimal("0"),
            "largest_loss": Decimal("0"),
            "profit_factor": Decimal("0"),
            "max_drawdown": Decimal("0"),
            "sharpe_ratio": Decimal("0"),
        }

        logger.info("Performance tracker initialized")

    def record_trade(self, trade: Dict[str, Any]):
        """
        Record a completed trade

        Args:
            trade: Trade dictionary with symbol, side, quantity, price, fees, pnl, timestamp
        """
        self.trades.append(trade)

        # Update daily P&L
        trade_date = trade["timestamp"].date()
        self.daily_pnl[trade_date] += trade["pnl"]

        # Update metrics
        self.metrics["total_trades"] += 1
        self.metrics["total_pnl"] += trade["pnl"]
        self.metrics["total_fees"] += trade["fees"]

        # Categorize trade
        if trade["pnl"] > 0:
            self.metrics["winning_trades"] += 1
            if trade["pnl"] > self.metrics["largest_win"]:
                self.metrics["largest_win"] = trade["pnl"]
        elif trade["pnl"] < 0:
            self.metrics["losing_trades"] += 1
            if trade["pnl"] < self.metrics["largest_loss"]:
                self.metrics["largest_loss"] = trade["pnl"]
        else:
            self.metrics["breakeven_trades"] += 1

        # Recalculate derived metrics
        self._calculate_metrics()

        logger.debug(
            f"Trade recorded: {trade['symbol']} - "
            f"P&L: ${trade['pnl']:.2f}, Total P&L: ${self.metrics['total_pnl']:.2f}"
        )

    def _calculate_metrics(self):
        """Calculate derived performance metrics"""
        if self.metrics["total_trades"] == 0:
            return

        # Calculate win rate
        self.metrics["win_rate"] = (
            self.metrics["winning_trades"] / self.metrics["total_trades"]
        )

        # Calculate average win/loss
        winning_trades = [t for t in self.trades if t["pnl"] > 0]
        losing_trades = [t for t in self.trades if t["pnl"] < 0]

        if winning_trades:
            total_wins = sum(t["pnl"] for t in winning_trades)
            self.metrics["avg_win"] = total_wins / len(winning_trades)

        if losing_trades:
            total_losses = sum(t["pnl"] for t in losing_trades)
            self.metrics["avg_loss"] = total_losses / len(losing_trades)

        # Calculate profit factor
        if losing_trades:
            gross_profit = (
                sum(t["pnl"] for t in winning_trades)
                if winning_trades
                else Decimal("0")
            )
            gross_loss = abs(sum(t["pnl"] for t in losing_trades))
            self.metrics["profit_factor"] = (
                gross_profit / gross_loss if gross_loss > 0 else Decimal("0")
            )

        # Calculate maximum drawdown
        self._calculate_max_drawdown()

        # Calculate Sharpe ratio
        self._calculate_sharpe_ratio()

    def _calculate_max_drawdown(self):
        """Calculate maximum drawdown from equity curve"""
        if not self.trades:
            self.metrics["max_drawdown"] = Decimal("0")
            return

        # Build equity curve
        running_pnl = Decimal("0")
        peak = Decimal("0")
        max_dd = Decimal("0")

        for trade in self.trades:
            running_pnl += trade["pnl"]

            # Update peak
            if running_pnl > peak:
                peak = running_pnl

            # Calculate drawdown from peak
            drawdown = peak - running_pnl

            # Update max drawdown
            if drawdown > max_dd:
                max_dd = drawdown

        self.metrics["max_drawdown"] = max_dd

    def _calculate_sharpe_ratio(self):
        """Calculate annualized Sharpe ratio"""
        if len(self.daily_pnl) < 2:
            self.metrics["sharpe_ratio"] = Decimal("0")
            return

        # Get daily returns
        daily_returns = [float(pnl) for pnl in self.daily_pnl.values()]

        if not daily_returns:
            self.metrics["sharpe_ratio"] = Decimal("0")
            return

        # Calculate mean and std dev
        mean_return = statistics.mean(daily_returns)
        std_return = statistics.stdev(daily_returns) if len(daily_returns) > 1 else 0

        if std_return == 0:
            self.metrics["sharpe_ratio"] = Decimal("0")
            return

        # Annualize (assuming 365 trading days for crypto)
        sharpe = (mean_return / std_return) * (365**0.5)
        self.metrics["sharpe_ratio"] = Decimal(str(sharpe))

    def generate_report(self) -> Dict[str, Any]:
        """
        Generate comprehensive performance report

        Returns:
            Performance report dictionary
        """
<<<<<<< HEAD
        report = {
=======
        report: Dict[str, Any] = {
>>>>>>> f0fb905d
            "summary": {
                "total_trades": self.metrics["total_trades"],
                "winning_trades": self.metrics["winning_trades"],
                "losing_trades": self.metrics["losing_trades"],
                "breakeven_trades": self.metrics["breakeven_trades"],
            },
            "profitability": {
                "total_pnl": float(self.metrics["total_pnl"]),
                "total_fees": float(self.metrics["total_fees"]),
                "net_pnl": float(
                    self.metrics["total_pnl"] - self.metrics["total_fees"]
                ),
                "win_rate": float(self.metrics["win_rate"] * 100),
                "profit_factor": float(self.metrics["profit_factor"]),
            },
            "trade_statistics": {
                "avg_win": float(self.metrics["avg_win"]),
                "avg_loss": float(self.metrics["avg_loss"]),
                "largest_win": float(self.metrics["largest_win"]),
                "largest_loss": float(self.metrics["largest_loss"]),
<<<<<<< HEAD
                "avg_trade_pnl": float(
                    self.metrics["total_pnl"] / self.metrics["total_trades"]
                )
                if self.metrics["total_trades"] > 0
                else 0.0,
=======
                "avg_trade_pnl": (
                    float(self.metrics["total_pnl"] / self.metrics["total_trades"])
                    if self.metrics["total_trades"] > 0
                    else 0.0
                ),
>>>>>>> f0fb905d
            },
            "risk_metrics": {
                "max_drawdown": float(self.metrics["max_drawdown"]),
                "sharpe_ratio": float(self.metrics["sharpe_ratio"]),
<<<<<<< HEAD
                "risk_reward_ratio": float(
                    abs(self.metrics["avg_win"] / self.metrics["avg_loss"])
                )
                if self.metrics["avg_loss"] != 0
                else 0.0,
            },
            "time_analysis": {
                "trading_days": len(self.daily_pnl),
                "avg_trades_per_day": float(
                    self.metrics["total_trades"] / len(self.daily_pnl)
                )
                if self.daily_pnl
                else 0.0,
=======
                "risk_reward_ratio": (
                    float(abs(self.metrics["avg_win"] / self.metrics["avg_loss"]))
                    if self.metrics["avg_loss"] != 0
                    else 0.0
                ),
            },
            "time_analysis": {
                "trading_days": len(self.daily_pnl),
                "avg_trades_per_day": (
                    float(self.metrics["total_trades"] / len(self.daily_pnl))
                    if self.daily_pnl
                    else 0.0
                ),
>>>>>>> f0fb905d
            },
        }

        # Add daily P&L breakdown
        report["daily_pnl"] = [
            {
                "date": d.isoformat(),
                "pnl": float(pnl),
            }
            for d, pnl in sorted(self.daily_pnl.items())
        ]

        return report

    def get_trade_history(
        self,
        limit: Optional[int] = None,
        winning_only: bool = False,
        losing_only: bool = False,
    ) -> List[Dict[str, Any]]:
        """
        Get trade history with optional filtering

        Args:
            limit: Maximum number of trades to return
            winning_only: Return only winning trades
            losing_only: Return only losing trades

        Returns:
            List of trades
        """
        trades = self.trades.copy()

        # Apply filters
        if winning_only:
            trades = [t for t in trades if t["pnl"] > 0]
        elif losing_only:
            trades = [t for t in trades if t["pnl"] < 0]

        # Sort by timestamp (most recent first)
        trades.sort(key=lambda t: t["timestamp"], reverse=True)

        # Apply limit
        if limit:
            trades = trades[:limit]

        return trades

    def get_symbol_performance(self) -> Dict[str, Dict[str, Any]]:
        """
        Get performance breakdown by symbol

        Returns:
            Dictionary of performance metrics by symbol
        """
        symbol_stats: Dict[str, Dict[str, Any]] = defaultdict(
            lambda: {
                "trades": 0,
                "wins": 0,
                "losses": 0,
                "total_pnl": Decimal("0"),
                "total_fees": Decimal("0"),
            }
        )

        for trade in self.trades:
            symbol = trade["symbol"]
            stats = symbol_stats[symbol]

            stats["trades"] += 1
            stats["total_pnl"] += trade["pnl"]
            stats["total_fees"] += trade["fees"]

            if trade["pnl"] > 0:
                stats["wins"] += 1
            elif trade["pnl"] < 0:
                stats["losses"] += 1

        # Calculate derived metrics for each symbol
        result = {}
        for symbol, stats in symbol_stats.items():
            result[symbol] = {
                "trades": stats["trades"],
                "wins": stats["wins"],
                "losses": stats["losses"],
<<<<<<< HEAD
                "win_rate": float(stats["wins"] / stats["trades"] * 100)
                if stats["trades"] > 0
                else 0.0,
                "total_pnl": float(stats["total_pnl"]),
                "total_fees": float(stats["total_fees"]),
                "net_pnl": float(stats["total_pnl"] - stats["total_fees"]),
                "avg_pnl_per_trade": float(stats["total_pnl"] / stats["trades"])
                if stats["trades"] > 0
                else 0.0,
=======
                "win_rate": (
                    float(stats["wins"] / stats["trades"] * 100)
                    if stats["trades"] > 0
                    else 0.0
                ),
                "total_pnl": float(stats["total_pnl"]),
                "total_fees": float(stats["total_fees"]),
                "net_pnl": float(stats["total_pnl"] - stats["total_fees"]),
                "avg_pnl_per_trade": (
                    float(stats["total_pnl"] / stats["trades"])
                    if stats["trades"] > 0
                    else 0.0
                ),
>>>>>>> f0fb905d
            }

        return result

    def reset(self):
        """Reset all performance tracking"""
        self.trades = []
        self.daily_pnl = defaultdict(lambda: Decimal("0"))
        self.equity_curve = []

        self.metrics = {
            "total_trades": 0,
            "winning_trades": 0,
            "losing_trades": 0,
            "breakeven_trades": 0,
            "total_pnl": Decimal("0"),
            "total_fees": Decimal("0"),
            "win_rate": Decimal("0"),
            "avg_win": Decimal("0"),
            "avg_loss": Decimal("0"),
            "largest_win": Decimal("0"),
            "largest_loss": Decimal("0"),
            "profit_factor": Decimal("0"),
            "max_drawdown": Decimal("0"),
            "sharpe_ratio": Decimal("0"),
        }

        logger.info("Performance tracker reset")

    def export_trades_csv(self, filepath: str):
        """
        Export trades to CSV file

        Args:
            filepath: Path to CSV file
        """
        import csv

        with open(filepath, "w", newline="") as f:
            writer = csv.DictWriter(
                f,
                fieldnames=[
                    "timestamp",
                    "symbol",
                    "side",
                    "quantity",
                    "price",
                    "fees",
                    "pnl",
                ],
            )
            writer.writeheader()

            for trade in self.trades:
                writer.writerow(
                    {
                        "timestamp": trade["timestamp"].isoformat(),
                        "symbol": trade["symbol"],
                        "side": trade["side"],
                        "quantity": float(trade["quantity"]),
                        "price": float(trade["price"]),
                        "fees": float(trade["fees"]),
                        "pnl": float(trade["pnl"]),
                    }
                )

        logger.info(f"Exported {len(self.trades)} trades to {filepath}")<|MERGE_RESOLUTION|>--- conflicted
+++ resolved
@@ -16,18 +16,11 @@
 """
 
 import logging
-<<<<<<< HEAD
 from datetime import date
 from decimal import Decimal
 from typing import Dict, List, Optional, Any
 from collections import defaultdict
-=======
->>>>>>> f0fb905d
 import statistics
-from collections import defaultdict
-from datetime import date
-from decimal import Decimal
-from typing import Any, Dict, List, Optional
 
 logger = logging.getLogger(__name__)
 
@@ -207,11 +200,7 @@
         Returns:
             Performance report dictionary
         """
-<<<<<<< HEAD
         report = {
-=======
-        report: Dict[str, Any] = {
->>>>>>> f0fb905d
             "summary": {
                 "total_trades": self.metrics["total_trades"],
                 "winning_trades": self.metrics["winning_trades"],
@@ -232,38 +221,15 @@
                 "avg_loss": float(self.metrics["avg_loss"]),
                 "largest_win": float(self.metrics["largest_win"]),
                 "largest_loss": float(self.metrics["largest_loss"]),
-<<<<<<< HEAD
-                "avg_trade_pnl": float(
-                    self.metrics["total_pnl"] / self.metrics["total_trades"]
-                )
-                if self.metrics["total_trades"] > 0
-                else 0.0,
-=======
                 "avg_trade_pnl": (
                     float(self.metrics["total_pnl"] / self.metrics["total_trades"])
                     if self.metrics["total_trades"] > 0
                     else 0.0
                 ),
->>>>>>> f0fb905d
             },
             "risk_metrics": {
                 "max_drawdown": float(self.metrics["max_drawdown"]),
                 "sharpe_ratio": float(self.metrics["sharpe_ratio"]),
-<<<<<<< HEAD
-                "risk_reward_ratio": float(
-                    abs(self.metrics["avg_win"] / self.metrics["avg_loss"])
-                )
-                if self.metrics["avg_loss"] != 0
-                else 0.0,
-            },
-            "time_analysis": {
-                "trading_days": len(self.daily_pnl),
-                "avg_trades_per_day": float(
-                    self.metrics["total_trades"] / len(self.daily_pnl)
-                )
-                if self.daily_pnl
-                else 0.0,
-=======
                 "risk_reward_ratio": (
                     float(abs(self.metrics["avg_win"] / self.metrics["avg_loss"]))
                     if self.metrics["avg_loss"] != 0
@@ -277,7 +243,6 @@
                     if self.daily_pnl
                     else 0.0
                 ),
->>>>>>> f0fb905d
             },
         }
 
@@ -363,17 +328,6 @@
                 "trades": stats["trades"],
                 "wins": stats["wins"],
                 "losses": stats["losses"],
-<<<<<<< HEAD
-                "win_rate": float(stats["wins"] / stats["trades"] * 100)
-                if stats["trades"] > 0
-                else 0.0,
-                "total_pnl": float(stats["total_pnl"]),
-                "total_fees": float(stats["total_fees"]),
-                "net_pnl": float(stats["total_pnl"] - stats["total_fees"]),
-                "avg_pnl_per_trade": float(stats["total_pnl"] / stats["trades"])
-                if stats["trades"] > 0
-                else 0.0,
-=======
                 "win_rate": (
                     float(stats["wins"] / stats["trades"] * 100)
                     if stats["trades"] > 0
@@ -387,7 +341,6 @@
                     if stats["trades"] > 0
                     else 0.0
                 ),
->>>>>>> f0fb905d
             }
 
         return result
