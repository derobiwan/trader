"""
Redis Caching Service

Provides caching layer for market data and LLM responses with Redis backend.

Author: Trading System Implementation Team & Infrastructure Specialist
Date: 2025-10-28
"""

<<<<<<< HEAD
import json
import logging
import hashlib
from decimal import Decimal
from typing import Any, Optional
=======
import hashlib
import json
import logging
from decimal import Decimal
from typing import Any, Callable, Optional
>>>>>>> f0fb905d

# Optional redis import (only needed for production)
try:
    from workspace.infrastructure.cache import get_redis

    REDIS_AVAILABLE = True
except ImportError:
    REDIS_AVAILABLE = False
    get_redis = None  # type: ignore

logger = logging.getLogger(__name__)


class CacheService:
    """
    Redis-based caching service

    Provides caching for:
    - Market data (OHLCV, ticker, indicators)
    - LLM responses (signals, reasoning)
    - Exchange data (balances, positions)

    Uses Redis for distributed caching with in-memory fallback.
    """

    def __init__(
        self,
        use_redis: bool = True,
        redis_host: str = "localhost",
        redis_port: int = 6379,
        redis_db: int = 0,
        default_ttl_seconds: int = 300,
        enabled: bool = True,
    ):
        """
        Initialize cache service

        Args:
            use_redis: Whether to use Redis backend (vs in-memory)
            redis_host: Redis server host
            redis_port: Redis server port
            redis_db: Redis database number
            default_ttl_seconds: Default TTL for cached entries
            enabled: Whether caching is enabled
        """
        self.use_redis = use_redis
        self.redis_host = redis_host
        self.redis_port = redis_port
        self.redis_db = redis_db
        self.default_ttl_seconds = default_ttl_seconds
        self.enabled = enabled

        # In-memory fallback cache
        self._cache: dict[str, Any] = {}
        self._ttl: dict[str, float] = {}

        # Statistics
        self.stats = {
            "hits": 0,
            "misses": 0,
            "sets": 0,
            "deletes": 0,
            "evictions": 0,
        }

        storage_mode = (
            "redis"
            if (use_redis and enabled)
            else "in-memory" if enabled else "disabled"
        )
        logger.info(f"Cache Service initialized ({storage_mode} mode)")

    async def get(self, key: str) -> Optional[Any]:
        """
        Get value from cache

        Args:
            key: Cache key

        Returns:
            Cached value or None if not found/expired
        """
        if not self.enabled:
            return None

        # Try Redis first
        if self.use_redis:
            try:
                redis = await get_redis()
                value = await redis.get(key)

                if value is not None:
                    self.stats["hits"] += 1
                    logger.debug(f"Cache hit (Redis): {key}")
                    return value
                else:
                    self.stats["misses"] += 1
                    logger.debug(f"Cache miss (Redis): {key}")
                    return None

            except Exception as e:
                logger.warning(f"Redis error, falling back to memory: {e}")
                # Fall through to in-memory fallback

        # In-memory fallback
        return await self._memory_get(key)

    async def set(
        self,
        key: str,
        value: Any,
        ttl_seconds: Optional[int] = None,
    ) -> bool:
        """
        Set value in cache

        Args:
            key: Cache key
            value: Value to cache
            ttl_seconds: Time-to-live in seconds (None = default)

        Returns:
            True if successful
        """
        if not self.enabled:
            return False

        ttl = ttl_seconds if ttl_seconds is not None else self.default_ttl_seconds

        # Try Redis first
        if self.use_redis:
            try:
                redis = await get_redis()
                success = await redis.set(key, value, ttl_seconds=ttl)

                if success:
                    self.stats["sets"] += 1
                    logger.debug(f"Cache set (Redis): {key} (TTL: {ttl}s)")
                    return True

            except Exception as e:
                logger.warning(f"Redis error, falling back to memory: {e}")
                # Fall through to in-memory fallback

        # In-memory fallback
        return await self._memory_set(key, value, ttl)

    async def delete(self, key: str) -> bool:
        """
        Delete key from cache

        Args:
            key: Cache key to delete

        Returns:
            True if key existed and was deleted
        """
        if not self.enabled:
            return False

        try:
            if key in self._cache:
                del self._cache[key]
                if key in self._ttl:
                    del self._ttl[key]
                self.stats["deletes"] += 1
                return True
            return False

        except Exception as e:
            logger.error(f"Cache delete error for key '{key}': {e}", exc_info=True)
            return False

    async def exists(self, key: str) -> bool:
        """
        Check if key exists in cache

        Args:
            key: Cache key

        Returns:
            True if key exists and is not expired
        """
        value = await self.get(key)
        return value is not None

    async def clear(self, pattern: Optional[str] = None) -> int:
        """
        Clear cache entries

        Args:
            pattern: Optional pattern to match keys (e.g., "market_data:*")

        Returns:
            Number of keys deleted
        """
        if not self.enabled:
            return 0

        try:
            if pattern is None:
                # Clear all
                count = len(self._cache)
                self._cache.clear()
                self._ttl.clear()
                return count
            else:
                # Clear by pattern (simple prefix match)
                keys_to_delete = [
                    k for k in self._cache.keys() if k.startswith(pattern.rstrip("*"))
                ]
                for key in keys_to_delete:
                    await self.delete(key)
                return len(keys_to_delete)

        except Exception as e:
            logger.error(f"Cache clear error: {e}", exc_info=True)
            return 0

    def get_stats(self) -> dict[str, Any]:
        """
        Get cache statistics

        Returns:
            Dictionary with cache stats
        """
        total_requests = self.stats["hits"] + self.stats["misses"]
        hit_rate = (
            (self.stats["hits"] / total_requests * 100) if total_requests > 0 else 0
        )

        return {
            **self.stats,
            "total_requests": total_requests,
            "hit_rate": f"{hit_rate:.2f}%",
            "hit_rate_percent": hit_rate,  # Also provide as float
            "cache_size": len(self._cache),
            "enabled": self.enabled,
        }

    @staticmethod
    def generate_key(*args: Any, prefix: str = "") -> str:
        """
        Generate cache key from arguments

        Args:
            *args: Arguments to include in key
            prefix: Optional key prefix

        Returns:
            Cache key string
        """
        # Convert args to strings
        parts = [str(arg) for arg in args]

        # Create hash of parts (MD5 used for cache key generation only, not security)
        content = ":".join(parts)
        hash_suffix = hashlib.md5(content.encode(), usedforsecurity=False).hexdigest()[
            :8
        ]

        # Construct key
        if prefix:
            return f"{prefix}:{hash_suffix}"
        else:
            return hash_suffix

    async def get_or_set(
        self,
        key: str,
        fetch_func: Callable,
        ttl_seconds: Optional[int] = None,
    ) -> Any:
        """
        Get from cache or fetch and set

        Args:
            key: Cache key
            fetch_func: Async function to fetch value if not cached
            ttl_seconds: TTL for cached value

        Returns:
            Cached or fetched value
        """
        # Try to get from cache
        value = await self.get(key)
        if value is not None:
            return value

        # Fetch value
        if callable(fetch_func):
            value = await fetch_func()
        else:
            raise TypeError("fetch_func must be callable")

        # Cache it
        await self.set(key, value, ttl_seconds)

        return value

    async def _memory_get(self, key: str) -> Optional[Any]:
        """
        Get value from in-memory cache

        Args:
            key: Cache key

        Returns:
            Cached value or None if not found/expired
        """
        import time

        try:
            # Check if key exists
            if key not in self._cache:
                self.stats["misses"] += 1
                return None

            # Check if expired
            if key in self._ttl and time.time() > self._ttl[key]:
                del self._cache[key]
                del self._ttl[key]
                self.stats["evictions"] += 1
                self.stats["misses"] += 1
                return None

            # Cache hit
            self.stats["hits"] += 1
            value = self._cache[key]

            # Deserialize if JSON string
            if isinstance(value, str):
                try:
                    return json.loads(value)
                except json.JSONDecodeError:
                    return value

            return value

        except Exception as e:
            logger.error(f"Memory cache get error for key '{key}': {e}", exc_info=True)
            self.stats["misses"] += 1
            return None

    async def _memory_set(
        self,
        key: str,
        value: Any,
        ttl_seconds: int,
    ) -> bool:
        """
        Set value in in-memory cache

        Args:
            key: Cache key
            value: Value to cache
            ttl_seconds: Time-to-live in seconds

        Returns:
            True if successful
        """
        import time

        try:
            # Serialize value
            if isinstance(value, (dict, list)):
                serialized = json.dumps(value, default=str)
            elif isinstance(value, Decimal):
                serialized = str(value)
            else:
                serialized = value

            # Store in cache
            self._cache[key] = serialized

            # Set TTL
            self._ttl[key] = time.time() + ttl_seconds

            self.stats["sets"] += 1
            logger.debug(f"Cache set (memory): {key} (TTL: {ttl_seconds}s)")

            return True

        except Exception as e:
            logger.error(f"Memory cache set error for key '{key}': {e}", exc_info=True)
            return False


# Export
__all__ = ["CacheService"]<|MERGE_RESOLUTION|>--- conflicted
+++ resolved
@@ -7,19 +7,11 @@
 Date: 2025-10-28
 """
 
-<<<<<<< HEAD
 import json
 import logging
 import hashlib
 from decimal import Decimal
 from typing import Any, Optional
-=======
-import hashlib
-import json
-import logging
-from decimal import Decimal
-from typing import Any, Callable, Optional
->>>>>>> f0fb905d
 
 # Optional redis import (only needed for production)
 try:
@@ -275,11 +267,9 @@
         # Convert args to strings
         parts = [str(arg) for arg in args]
 
-        # Create hash of parts (MD5 used for cache key generation only, not security)
+        # Create hash of parts
         content = ":".join(parts)
-        hash_suffix = hashlib.md5(content.encode(), usedforsecurity=False).hexdigest()[
-            :8
-        ]
+        hash_suffix = hashlib.md5(content.encode()).hexdigest()[:8]
 
         # Construct key
         if prefix:
@@ -290,7 +280,7 @@
     async def get_or_set(
         self,
         key: str,
-        fetch_func: Callable,
+        fetch_func: callable,
         ttl_seconds: Optional[int] = None,
     ) -> Any:
         """
@@ -310,10 +300,7 @@
             return value
 
         # Fetch value
-        if callable(fetch_func):
-            value = await fetch_func()
-        else:
-            raise TypeError("fetch_func must be callable")
+        value = await fetch_func()
 
         # Cache it
         await self.set(key, value, ttl_seconds)
