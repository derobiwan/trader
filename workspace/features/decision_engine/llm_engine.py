"""
LLM Decision Engine

Integrates with LLM providers (OpenRouter) to generate trading decisions
based on market data analysis.

Author: Decision Engine Implementation Team
Date: 2025-10-28
"""

import hashlib
import json
import logging
from dataclasses import dataclass
from decimal import Decimal
from enum import Enum
from typing import Dict, List, Optional

import httpx

from workspace.features.caching import CacheService
from workspace.features.market_data import MarketDataSnapshot
from workspace.features.trading_loop import TradingDecision, TradingSignal

from .prompt_builder import PromptBuilder

logger = logging.getLogger(__name__)


class LLMProvider(str, Enum):
    """Supported LLM providers"""

    OPENROUTER = "openrouter"
    ANTHROPIC = "anthropic"  # Direct Anthropic API (future)
    OPENAI = "openai"  # Direct OpenAI API (future)


@dataclass
class LLMConfig:
    """LLM configuration"""

    provider: LLMProvider
    model: str
    api_key: str
    base_url: Optional[str] = None
    temperature: float = 0.7
    max_tokens: int = 2000
    timeout: float = 30.0


class LLMDecisionEngine:
    """
    LLM Decision Engine

    Uses Large Language Models to analyze market data and generate
    trading signals with reasoning.

    Features:
    - OpenRouter API integration
    - Multi-model support (Claude, GPT-4, etc.)
    - Structured prompt engineering
    - JSON response parsing
    - Error handling and retry logic

    Attributes:
        config: LLM configuration
        prompt_builder: Prompt builder instance
        client: HTTP client for API calls

    Example:
        ```python
        engine = LLMDecisionEngine(
            provider="openrouter",
            model="anthropic/claude-3.5-sonnet",
            api_key="your-api-key",
        )

        signals = await engine.generate_signals(
            snapshots={'BTCUSDT': snapshot},
            capital_chf=Decimal("2626.96"),
        )
        ```
    """

    # OpenRouter API endpoint
    OPENROUTER_URL = "https://openrouter.ai/api/v1/chat/completions"

    def __init__(
        self,
        provider: str = "openrouter",
        model: str = "anthropic/claude-3.5-sonnet",
        api_key: str = "",
        temperature: float = 0.7,
        max_tokens: int = 2000,
        timeout: float = 30.0,
        cache_service: Optional[CacheService] = None,
    ):
        """
        Initialize LLM Decision Engine

        Args:
            provider: LLM provider (default: "openrouter")
            model: Model identifier (e.g., "anthropic/claude-3.5-sonnet")
            api_key: API key for the provider
            temperature: Sampling temperature (0.0-1.0, default: 0.7)
            max_tokens: Maximum response tokens (default: 2000)
            timeout: Request timeout in seconds (default: 30.0)
            cache_service: Optional CacheService instance (default: creates new one)
        """
        self.config = LLMConfig(
            provider=LLMProvider(provider),
            model=model,
            api_key=api_key,
            temperature=temperature,
            max_tokens=max_tokens,
            timeout=timeout,
        )

        self.prompt_builder = PromptBuilder()
        self.client = httpx.AsyncClient(timeout=timeout)

        # Initialize cache service
        if cache_service is not None:
            self.cache = cache_service
        else:
            self.cache = CacheService()

        logger.info("LLM Decision Engine initialized with caching")

    async def close(self):
        """Close HTTP client"""
        await self.client.aclose()

    def _generate_cache_key(
        self,
        snapshots: Dict[str, MarketDataSnapshot],
    ) -> str:
        """
        Generate cache key from market snapshots

        Key includes:
        - Symbol
        - Rounded price (to nearest $10 for BTC, $1 for others)
        - Rounded indicators (RSI to nearest 5, MACD to 2 decimals)
        - Model name

        This allows caching similar market conditions.

        Args:
            snapshots: Market data snapshots

        Returns:
            Cache key string
        """
        # Build cache input by rounding market data for each symbol
        cache_inputs = {}

        for symbol, snapshot in snapshots.items():
            # Extract price from ticker
            price = float(snapshot.ticker.last) if snapshot.ticker else 0.0

            # Round price to reduce cache misses
            if "BTC" in symbol:
                rounded_price = round(price / 10) * 10  # Nearest $10
            else:
                rounded_price = round(price)  # Nearest $1

            # Round indicators
            # RSI and MACD can be objects or Decimals, handle both
            if snapshot.rsi:
                if hasattr(snapshot.rsi, "value"):
                    rsi = float(snapshot.rsi.value)
                else:
                    # RSI object, extract numeric value
                    rsi = float(str(snapshot.rsi))  # type: ignore
                rounded_rsi = round(rsi / 5) * 5  # Nearest 5
            else:
                rounded_rsi = 0

            if snapshot.macd:
                if hasattr(snapshot.macd, "macd_line"):
                    macd = float(snapshot.macd.macd_line)
                else:
                    # MACD object, extract numeric value
                    macd = float(str(snapshot.macd))  # type: ignore
                rounded_macd = round(macd, 2)  # 2 decimals
            else:
                rounded_macd = 0

            cache_inputs[symbol] = {
                "price": rounded_price,
                "rsi": rounded_rsi,
                "macd": rounded_macd,
            }

        # Create hashable representation
        cache_data = {
            "snapshots": cache_inputs,
            "model": self.config.model,
        }

        # Generate cache key (MD5 used for cache key generation only, not security)
        cache_key = f"llm:signals:{hashlib.md5(json.dumps(cache_data, sort_keys=True).encode(), usedforsecurity=False).hexdigest()}"

        return cache_key

    async def generate_signals(
        self,
        snapshots: Dict[str, MarketDataSnapshot],
        capital_chf: Decimal = Decimal("2626.96"),
        max_position_size_chf: Decimal = Decimal("525.39"),
        current_positions: Optional[Dict[str, Dict]] = None,
        risk_context: Optional[Dict] = None,
        use_cache: bool = True,
    ) -> Dict[str, TradingSignal]:
        """
        Generate trading signals for all symbols with LLM response caching

        Cache TTL: 180 seconds (3 minutes - one decision cycle)

        Args:
            snapshots: Market data snapshots for each symbol
            capital_chf: Available trading capital
            max_position_size_chf: Maximum position size per trade
            current_positions: Current open positions (optional)
            risk_context: Additional risk context (optional)
            use_cache: Whether to use cache (default: True)

        Returns:
            Dictionary mapping symbol to TradingSignal

        Raises:
            Exception: If LLM API call fails or response parsing fails
        """
        import time

        start_time = time.time()

        logger.info(f"Generating trading signals for {len(snapshots)} symbols")

        try:
            # Generate cache key
            cache_key = self._generate_cache_key(snapshots)

            # Try cache first
            if use_cache:
                cached_signals = await self.cache.get(cache_key)
                if cached_signals is not None:
                    logger.info(f"LLM cache hit for {len(snapshots)} symbols")

                    # Reconstruct signals from cached data
                    signals = {}
                    for symbol, signal_data in cached_signals.items():
                        signal = TradingSignal(
                            symbol=signal_data["symbol"],
                            decision=TradingDecision(signal_data["decision"]),
                            confidence=Decimal(str(signal_data["confidence"])),
                            size_pct=Decimal(str(signal_data["size_pct"])),
<<<<<<< HEAD
                            stop_loss_pct=Decimal(str(signal_data["stop_loss_pct"]))
                            if signal_data.get("stop_loss_pct")
                            else None,
                            take_profit_pct=Decimal(str(signal_data["take_profit_pct"]))
                            if signal_data.get("take_profit_pct")
                            else None,
=======
                            stop_loss_pct=(
                                Decimal(str(signal_data["stop_loss_pct"]))
                                if signal_data.get("stop_loss_pct")
                                else None
                            ),
                            take_profit_pct=(
                                Decimal(str(signal_data["take_profit_pct"]))
                                if signal_data.get("take_profit_pct")
                                else None
                            ),
>>>>>>> f0fb905d
                            reasoning=signal_data.get("reasoning", ""),
                            model_used=signal_data.get("model_used", ""),
                            tokens_input=signal_data.get("tokens_input", 0),
                            tokens_output=signal_data.get("tokens_output", 0),
                            cost_usd=Decimal(str(signal_data.get("cost_usd", 0))),
                            generation_time_ms=signal_data.get("generation_time_ms", 0),
                        )
                        signals[symbol] = signal

                    # Add cache metadata
                    for signal in signals.values():
                        signal.from_cache = True

                    return signals

            # Cache miss - call LLM
            logger.info(f"LLM cache miss for {len(snapshots)} symbols, calling LLM")

            # Build prompt
            prompt = self.prompt_builder.build_trading_prompt(
                snapshots=snapshots,
                capital_chf=capital_chf,
                max_position_size_chf=max_position_size_chf,
                current_positions=current_positions,
                risk_context=risk_context,
            )

            prompt_tokens = len(prompt.split())  # Rough estimate
            logger.debug(
                f"Prompt length: {len(prompt)} characters (~{prompt_tokens} tokens)"
            )

            # Call LLM and capture usage data
            response_text, usage_data = await self._call_llm(prompt)

            logger.debug(f"LLM response length: {len(response_text)} characters")

            # Calculate generation time
            generation_time_ms = int((time.time() - start_time) * 1000)

            # Parse response
            signals = self._parse_response(response_text, snapshots)

            # Add observability fields to all signals
            for signal in signals.values():
                signal.model_used = self.config.model
                signal.tokens_input = usage_data.get("prompt_tokens", prompt_tokens)
                signal.tokens_output = usage_data.get(
                    "completion_tokens", len(response_text.split())
                )
                signal.generation_time_ms = generation_time_ms
                signal.from_cache = False

                # Calculate cost based on provider/model
                if signal.tokens_input and signal.tokens_output:
                    signal.cost_usd = self._calculate_cost(
                        signal.tokens_input, signal.tokens_output, self.config.model
                    )

            logger.info(
                f"Generated {len(signals)} trading signals "
                f"(tokens: {usage_data.get('prompt_tokens', 0)}/{usage_data.get('completion_tokens', 0)}, "
                f"cost: ${sum(s.cost_usd or Decimal('0') for s in signals.values()):.4f}, "
                f"time: {generation_time_ms}ms)"
            )

            # Cache the signals for 180 seconds (one decision cycle)
            if use_cache:
                # Serialize signals for caching
                serialized_signals = {}
                for symbol, signal in signals.items():
                    serialized_signals[symbol] = {
                        "symbol": signal.symbol,
                        "decision": signal.decision.value,
                        "confidence": str(signal.confidence),
                        "size_pct": str(signal.size_pct),
<<<<<<< HEAD
                        "stop_loss_pct": str(signal.stop_loss_pct)
                        if signal.stop_loss_pct
                        else None,
                        "take_profit_pct": str(signal.take_profit_pct)
                        if signal.take_profit_pct
                        else None,
=======
                        "stop_loss_pct": (
                            str(signal.stop_loss_pct) if signal.stop_loss_pct else None
                        ),
                        "take_profit_pct": (
                            str(signal.take_profit_pct)
                            if signal.take_profit_pct
                            else None
                        ),
>>>>>>> f0fb905d
                        "reasoning": signal.reasoning or "",
                        "model_used": signal.model_used or "",
                        "tokens_input": signal.tokens_input or 0,
                        "tokens_output": signal.tokens_output or 0,
                        "cost_usd": str(signal.cost_usd) if signal.cost_usd else "0",
                        "generation_time_ms": signal.generation_time_ms or 0,
                    }

                await self.cache.set(cache_key, serialized_signals, ttl_seconds=180)
                logger.debug(f"Cached LLM signals with key: {cache_key[:16]}...")

            return signals

        except Exception as e:
            logger.error(f"Error generating signals: {e}", exc_info=True)
            # Return HOLD signals on error (fail-safe)
            return self._generate_fallback_signals(snapshots)

    async def _call_llm(self, prompt: str) -> tuple[str, Dict[str, int]]:
        """
        Call LLM API with prompt

        Args:
            prompt: Formatted prompt text

        Returns:
            Tuple of (response_text, usage_data)
            usage_data contains: {'prompt_tokens': int, 'completion_tokens': int, 'total_tokens': int}

        Raises:
            Exception: If API call fails
        """
        if self.config.provider == LLMProvider.OPENROUTER:
            return await self._call_openrouter(prompt)
        else:
            raise NotImplementedError(
                f"Provider {self.config.provider} not implemented"
            )

    async def _call_openrouter(self, prompt: str) -> tuple[str, Dict[str, int]]:
        """
        Call OpenRouter API

        Args:
            prompt: Formatted prompt text

        Returns:
            Tuple of (response_text, usage_data)

        Raises:
            Exception: If API call fails
        """
        headers = {
            "Authorization": f"Bearer {self.config.api_key}",
            "Content-Type": "application/json",
            "HTTP-Referer": "https://github.com/your-repo",  # Optional
            "X-Title": "LLM Crypto Trading System",  # Optional
        }

        payload = {
            "model": self.config.model,
            "messages": [
                {
                    "role": "user",
                    "content": prompt,
                }
            ],
            "temperature": self.config.temperature,
            "max_tokens": self.config.max_tokens,
        }

        logger.debug(f"Calling OpenRouter API: {self.config.model}")

        try:
            response = await self.client.post(
                self.OPENROUTER_URL,
                headers=headers,
                json=payload,
            )

            response.raise_for_status()

            data = response.json()

            # Extract response text
            if "choices" in data and len(data["choices"]) > 0:
                message = data["choices"][0].get("message", {})
                content = message.get("content", "")

                if not content:
                    raise ValueError("Empty response from LLM")

                # Extract usage data
                usage_data = {}
                if "usage" in data:
                    usage_data = {
                        "prompt_tokens": data["usage"].get("prompt_tokens", 0),
                        "completion_tokens": data["usage"].get("completion_tokens", 0),
                        "total_tokens": data["usage"].get("total_tokens", 0),
                    }
                    logger.debug(
                        f"Token usage: {usage_data['prompt_tokens']} input / "
                        f"{usage_data['completion_tokens']} output"
                    )
                else:
                    # Estimate if usage not provided
                    usage_data = {
                        "prompt_tokens": len(prompt.split()),
                        "completion_tokens": len(content.split()),
                        "total_tokens": len(prompt.split()) + len(content.split()),
                    }

                return content, usage_data

            else:
                raise ValueError("Invalid response structure from OpenRouter")

        except httpx.HTTPStatusError as e:
            logger.error(
                f"OpenRouter API error: {e.response.status_code} - {e.response.text}"
            )
            raise Exception(f"OpenRouter API error: {e.response.status_code}")

        except Exception as e:
            logger.error(f"Error calling OpenRouter API: {e}", exc_info=True)
            raise

    def _parse_response(
        self,
        response_text: str,
        snapshots: Dict[str, MarketDataSnapshot],
    ) -> Dict[str, TradingSignal]:
        """
        Parse LLM response into trading signals

        Args:
            response_text: Raw LLM response text
            snapshots: Market data snapshots (for validation)

        Returns:
            Dictionary mapping symbol to TradingSignal
        """
        signals = {}

        try:
            # Extract JSON blocks from response
            json_blocks = self._extract_json_blocks(response_text)

            if not json_blocks:
                logger.warning("No JSON blocks found in LLM response")
                return self._generate_fallback_signals(snapshots)

            # Parse each JSON block
            for json_str in json_blocks:
                try:
                    data = json.loads(json_str)

                    # Validate and create signal
                    signal = self._create_signal_from_json(data)

                    if signal and signal.symbol in snapshots:
                        signals[signal.symbol] = signal
                    else:
                        logger.warning(
                            f"Invalid or unknown symbol in signal: {data.get('symbol')}"
                        )

                except json.JSONDecodeError as e:
                    logger.warning(f"Failed to parse JSON block: {e}")
                    continue

                except Exception as e:
                    logger.warning(f"Failed to create signal from JSON: {e}")
                    continue

            # Generate HOLD signals for missing symbols
            for symbol in snapshots:
                if symbol not in signals:
                    logger.warning(f"No signal generated for {symbol}, using HOLD")
                    signals[symbol] = TradingSignal(
                        symbol=symbol,
                        decision=TradingDecision.HOLD,
                        confidence=Decimal("0.5"),
                        size_pct=Decimal("0.0"),
                        reasoning="No signal generated by LLM",
                    )

            return signals

        except Exception as e:
            logger.error(f"Error parsing LLM response: {e}", exc_info=True)
            return self._generate_fallback_signals(snapshots)

    def _extract_json_blocks(self, text: str) -> List[str]:
        """
        Extract JSON code blocks from text

        Looks for JSON between ```json and ``` markers, or standalone {} blocks.

        Args:
            text: Text containing JSON blocks

        Returns:
            List of JSON strings
        """
        json_blocks = []

        # Method 1: Extract from ```json code blocks
        import re

        pattern = r"```json\s*(\{.*?\})\s*```"
        matches = re.findall(pattern, text, re.DOTALL)
        json_blocks.extend(matches)

        # Method 2: Extract standalone JSON objects
        if not json_blocks:
            # Try to find JSON objects in the text
            pattern = r'\{[^{}]*"symbol"[^{}]*\}'
            matches = re.findall(pattern, text, re.DOTALL)
            json_blocks.extend(matches)

        return json_blocks

    def _create_signal_from_json(self, data: dict) -> Optional[TradingSignal]:
        """
        Create TradingSignal from parsed JSON

        Args:
            data: Parsed JSON dictionary

        Returns:
            TradingSignal or None if invalid
        """
        try:
            # Required fields
            symbol = data.get("symbol")
            decision_str = data.get("decision", "").upper()
            confidence = data.get("confidence", 0.5)
            size_pct = data.get("size_pct", 0.0)

            if not symbol or not decision_str:
                return None

            # Validate decision
            try:
                decision = TradingDecision(decision_str.lower())
            except ValueError:
                logger.warning(f"Invalid decision: {decision_str}")
                return None

            # Optional fields
            stop_loss_pct = data.get("stop_loss_pct")
            take_profit_pct = data.get("take_profit_pct")
            reasoning = data.get("reasoning", "")

            # Convert to Decimal
            signal = TradingSignal(
                symbol=symbol,
                decision=decision,
                confidence=Decimal(str(confidence)),
                size_pct=Decimal(str(size_pct)),
                stop_loss_pct=Decimal(str(stop_loss_pct)) if stop_loss_pct else None,
                take_profit_pct=(
                    Decimal(str(take_profit_pct)) if take_profit_pct else None
                ),
                reasoning=reasoning,
            )

            return signal

        except Exception as e:
            logger.warning(f"Failed to create signal from JSON: {e}")
            return None

    def _generate_fallback_signals(
        self,
        snapshots: Dict[str, MarketDataSnapshot],
    ) -> Dict[str, TradingSignal]:
        """
        Generate fallback HOLD signals

        Used when LLM fails or returns invalid response.

        Args:
            snapshots: Market data snapshots

        Returns:
            Dictionary of HOLD signals for all symbols
        """
        logger.warning("Generating fallback HOLD signals")

        signals = {}
        for symbol in snapshots:
            signals[symbol] = TradingSignal(
                symbol=symbol,
                decision=TradingDecision.HOLD,
                confidence=Decimal("0.5"),
                size_pct=Decimal("0.0"),
                reasoning="Fallback signal - LLM error or invalid response",
            )

        return signals

    def _calculate_cost(
        self, input_tokens: int, output_tokens: int, model: str
    ) -> Decimal:
        """
        Calculate estimated cost in USD for LLM API call

        Pricing as of 2025-10-28:
        - Claude 3.5 Sonnet (via OpenRouter): $3.00/1M input, $15.00/1M output
        - Claude 3 Haiku (via OpenRouter): $0.25/1M input, $1.25/1M output
        - GPT-4 Turbo (via OpenRouter): $10.00/1M input, $30.00/1M output
        - GPT-3.5 Turbo (via OpenRouter): $0.50/1M input, $1.50/1M output

        Args:
            input_tokens: Number of input tokens
            output_tokens: Number of output tokens
            model: Model identifier

        Returns:
            Estimated cost in USD
        """
        # Pricing table (per 1M tokens)
        pricing = {
            # Claude models
            "anthropic/claude-3.5-sonnet": {"input": 3.00, "output": 15.00},
            "anthropic/claude-3-sonnet": {"input": 3.00, "output": 15.00},
            "anthropic/claude-3-haiku": {"input": 0.25, "output": 1.25},
            "anthropic/claude-3-opus": {"input": 15.00, "output": 75.00},
            # GPT models
            "openai/gpt-4-turbo": {"input": 10.00, "output": 30.00},
            "openai/gpt-4": {"input": 30.00, "output": 60.00},
            "openai/gpt-3.5-turbo": {"input": 0.50, "output": 1.50},
            # DeepSeek models (if available)
            "deepseek/deepseek-chat": {"input": 0.27, "output": 1.10},
            # Default pricing if model not found
            "default": {"input": 1.00, "output": 3.00},
        }

        # Get pricing for model (or use default)
        model_pricing = pricing.get(model.lower(), pricing["default"])

        # Calculate cost
        input_cost = (input_tokens / 1_000_000) * model_pricing["input"]
        output_cost = (output_tokens / 1_000_000) * model_pricing["output"]
        total_cost = input_cost + output_cost

        return Decimal(str(total_cost))


# Export
__all__ = [
    "LLMDecisionEngine",
    "LLMProvider",
    "LLMConfig",
]<|MERGE_RESOLUTION|>--- conflicted
+++ resolved
@@ -8,21 +8,21 @@
 Date: 2025-10-28
 """
 
+import logging
+import json
 import hashlib
-import json
-import logging
-from dataclasses import dataclass
+from typing import Dict, List, Optional
 from decimal import Decimal
 from enum import Enum
-from typing import Dict, List, Optional
+from dataclasses import dataclass
 
 import httpx
 
+from workspace.features.market_data import MarketDataSnapshot
+from workspace.features.trading_loop import TradingSignal, TradingDecision
 from workspace.features.caching import CacheService
-from workspace.features.market_data import MarketDataSnapshot
-from workspace.features.trading_loop import TradingDecision, TradingSignal
-
 from .prompt_builder import PromptBuilder
+
 
 logger = logging.getLogger(__name__)
 
@@ -171,8 +171,7 @@
                 if hasattr(snapshot.rsi, "value"):
                     rsi = float(snapshot.rsi.value)
                 else:
-                    # RSI object, extract numeric value
-                    rsi = float(str(snapshot.rsi))  # type: ignore
+                    rsi = float(snapshot.rsi)
                 rounded_rsi = round(rsi / 5) * 5  # Nearest 5
             else:
                 rounded_rsi = 0
@@ -181,8 +180,7 @@
                 if hasattr(snapshot.macd, "macd_line"):
                     macd = float(snapshot.macd.macd_line)
                 else:
-                    # MACD object, extract numeric value
-                    macd = float(str(snapshot.macd))  # type: ignore
+                    macd = float(snapshot.macd)
                 rounded_macd = round(macd, 2)  # 2 decimals
             else:
                 rounded_macd = 0
@@ -199,8 +197,8 @@
             "model": self.config.model,
         }
 
-        # Generate cache key (MD5 used for cache key generation only, not security)
-        cache_key = f"llm:signals:{hashlib.md5(json.dumps(cache_data, sort_keys=True).encode(), usedforsecurity=False).hexdigest()}"
+        # Generate cache key
+        cache_key = f"llm:signals:{hashlib.md5(json.dumps(cache_data, sort_keys=True).encode()).hexdigest()}"
 
         return cache_key
 
@@ -256,14 +254,6 @@
                             decision=TradingDecision(signal_data["decision"]),
                             confidence=Decimal(str(signal_data["confidence"])),
                             size_pct=Decimal(str(signal_data["size_pct"])),
-<<<<<<< HEAD
-                            stop_loss_pct=Decimal(str(signal_data["stop_loss_pct"]))
-                            if signal_data.get("stop_loss_pct")
-                            else None,
-                            take_profit_pct=Decimal(str(signal_data["take_profit_pct"]))
-                            if signal_data.get("take_profit_pct")
-                            else None,
-=======
                             stop_loss_pct=(
                                 Decimal(str(signal_data["stop_loss_pct"]))
                                 if signal_data.get("stop_loss_pct")
@@ -274,7 +264,6 @@
                                 if signal_data.get("take_profit_pct")
                                 else None
                             ),
->>>>>>> f0fb905d
                             reasoning=signal_data.get("reasoning", ""),
                             model_used=signal_data.get("model_used", ""),
                             tokens_input=signal_data.get("tokens_input", 0),
@@ -351,14 +340,6 @@
                         "decision": signal.decision.value,
                         "confidence": str(signal.confidence),
                         "size_pct": str(signal.size_pct),
-<<<<<<< HEAD
-                        "stop_loss_pct": str(signal.stop_loss_pct)
-                        if signal.stop_loss_pct
-                        else None,
-                        "take_profit_pct": str(signal.take_profit_pct)
-                        if signal.take_profit_pct
-                        else None,
-=======
                         "stop_loss_pct": (
                             str(signal.stop_loss_pct) if signal.stop_loss_pct else None
                         ),
@@ -367,7 +348,6 @@
                             if signal.take_profit_pct
                             else None
                         ),
->>>>>>> f0fb905d
                         "reasoning": signal.reasoning or "",
                         "model_used": signal.model_used or "",
                         "tokens_input": signal.tokens_input or 0,
